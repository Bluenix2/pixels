[[source]]
url = "https://pypi.python.org/simple"
verify_ssl = true
name = "pypi"

[packages]
asyncpg = "~=0.22"
uvicorn = "~=0.13.4"
fastapi = "~=0.63.0"
python-decouple = "*"
httpx = "*"
python-jose = {extras = ["cryptography"],version = "*"}
jinja2 = "*"
itsdangerous = "*"
aioredis = "*"
<<<<<<< HEAD
aiofiles = "*"
=======
pillow = "*"
>>>>>>> 57012bdb

[dev-packages]
coverage = "~=5.0"
flake8 = "~=3.8"
flake8-annotations = "~=2.0"
flake8-bugbear = "~=20.1"
flake8-docstrings = "~=1.4"
flake8-import-order = "~=0.18"
flake8-string-format = "~=0.2"
flake8-tidy-imports = "~=4.0"
flake8-todo = "~=0.7"
pep8-naming = "~=0.9"
pre-commit = "~=2.1"
requests = "*"

[requires]
python_version = "3.8"

[scripts]
start = "uvicorn pixels.pixels:app"
lint = "pre-commit run --all-files"
precommit = "pre-commit install"<|MERGE_RESOLUTION|>--- conflicted
+++ resolved
@@ -13,11 +13,8 @@
 jinja2 = "*"
 itsdangerous = "*"
 aioredis = "*"
-<<<<<<< HEAD
 aiofiles = "*"
-=======
 pillow = "*"
->>>>>>> 57012bdb
 
 [dev-packages]
 coverage = "~=5.0"
